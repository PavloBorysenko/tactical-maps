--- conflicted
+++ resolved
@@ -363,10 +363,6 @@
 
         // Add event handlers depending on the type
         const normalizedType = type.toLowerCase(); // Normalize to lowercase
-<<<<<<< HEAD
-=======
-        console.log('Normalized type:', normalizedType);
->>>>>>> 9c0578b7
 
         switch (normalizedType) {
             case 'point':
@@ -381,12 +377,14 @@
                 console.log('Adding polygon click handlers');
                 this.leafletMap.on('click', this.polygonClickHandler);
                 // Keep double click for users who want to use it, but it's not required
+                // Keep double click for users who want to use it, but it's not required
                 this.leafletMap.on('dblclick', this.finishPolygonHandler);
                 break;
             case 'line':
             case 'linestring':
                 console.log('Adding line click handlers');
                 this.leafletMap.on('click', this.lineClickHandler);
+                // Keep double click for users who want to use it, but it's not required
                 // Keep double click for users who want to use it, but it's not required
                 this.leafletMap.on('dblclick', this.finishLineHandler);
                 break;
@@ -430,6 +428,9 @@
         this.drawingType = null;
         this.tempPoints = [];
         this.tempCircleCenter = null;
+
+        // Hide point counter if it exists
+        this.hidePointCounter();
 
         // Hide point counter if it exists
         this.hidePointCounter();
@@ -571,6 +572,7 @@
                 color: 'red',
                 weight: 3,
                 dashArray: '5, 5', // Dashed line to show it's temporary
+                dashArray: '5, 5', // Dashed line to show it's temporary
             }).addTo(this.leafletMap);
         } else {
             // Just a marker for the first point
@@ -579,20 +581,18 @@
 
         // Update point counter display
         this.updatePointCounter();
-<<<<<<< HEAD
-=======
-
-        console.log('Polygon points so far:', this.tempPoints.length);
->>>>>>> 9c0578b7
     }
 
     /**
      * Finish polygon manually (called from form button)
-     */
+     * Finish polygon manually (called from form button)
+     */
+    finishPolygonFromButton() {
     finishPolygonFromButton() {
         // Need at least 3 points for a polygon
         if (this.tempPoints.length < 3) {
             alert('Please add at least 3 points to create a polygon.');
+            return false;
             return false;
         }
 
@@ -602,6 +602,7 @@
             color: 'blue',
             weight: 2,
             fillOpacity: 0.3,
+            fillOpacity: 0.3,
         }).addTo(this.leafletMap);
 
         // Create GeoJSON
@@ -622,6 +623,7 @@
         }
 
         return true;
+        return true;
     }
 
     /**
@@ -638,6 +640,7 @@
                 color: 'green',
                 weight: 3,
                 dashArray: '5, 5', // Dashed line to show it's temporary
+                dashArray: '5, 5', // Dashed line to show it's temporary
             }).addTo(this.leafletMap);
         } else {
             this.tempLayer = L.marker(e.latlng).addTo(this.leafletMap);
@@ -645,15 +648,21 @@
 
         // Update point counter display
         this.updatePointCounter();
+
+        // Update point counter display
+        this.updatePointCounter();
     }
 
     /**
      * Finish line manually (called from form button)
-     */
+     * Finish line manually (called from form button)
+     */
+    finishLineFromButton() {
     finishLineFromButton() {
         // Need at least 2 points for a line
         if (this.tempPoints.length < 2) {
             alert('Please add at least 2 points to create a line.');
+            return false;
             return false;
         }
 
@@ -790,6 +799,117 @@
         }
 
         return { isDrawing: true, canFinish: true };
+        return true;
+    }
+
+    /**
+     * Update point counter display
+     */
+    updatePointCounter() {
+        const mapContainer = this.leafletMap.getContainer();
+        let counter = mapContainer.querySelector('.point-counter');
+
+        if (!counter) {
+            counter = document.createElement('div');
+            counter.className = 'point-counter';
+            counter.style.cssText = `
+                position: absolute;
+                top: 10px;
+                right: 10px;
+                background: rgba(0,0,0,0.8);
+                color: white;
+                padding: 8px 12px;
+                border-radius: 4px;
+                font-size: 14px;
+                z-index: 1000;
+                font-family: Arial, sans-serif;
+            `;
+            mapContainer.appendChild(counter);
+        }
+
+        const pointCount = this.tempPoints.length;
+        const drawingType = this.drawingType
+            ? this.drawingType.toLowerCase()
+            : '';
+
+        if (drawingType === 'polygon') {
+            const minPoints = 3;
+            const status =
+                pointCount >= minPoints
+                    ? 'Ready to create!'
+                    : `Need ${minPoints - pointCount} more point${
+                          minPoints - pointCount > 1 ? 's' : ''
+                      }`;
+            counter.innerHTML = `
+                <div><strong>Polygon:</strong> ${pointCount} point${
+                pointCount !== 1 ? 's' : ''
+            }</div>
+                <div style="font-size: 12px; color: ${
+                    pointCount >= minPoints ? '#90EE90' : '#FFD700'
+                }">${status}</div>
+            `;
+        } else if (drawingType === 'line' || drawingType === 'linestring') {
+            const minPoints = 2;
+            const status =
+                pointCount >= minPoints
+                    ? 'Ready to create!'
+                    : `Need ${minPoints - pointCount} more point${
+                          minPoints - pointCount > 1 ? 's' : ''
+                      }`;
+            counter.innerHTML = `
+                <div><strong>Line:</strong> ${pointCount} point${
+                pointCount !== 1 ? 's' : ''
+            }</div>
+                <div style="font-size: 12px; color: ${
+                    pointCount >= minPoints ? '#90EE90' : '#FFD700'
+                }">${status}</div>
+            `;
+        }
+    }
+
+    /**
+     * Hide point counter
+     */
+    hidePointCounter() {
+        const mapContainer = this.leafletMap.getContainer();
+        const counter = mapContainer.querySelector('.point-counter');
+        if (counter) {
+            counter.remove();
+        }
+    }
+
+    /**
+     * Get current drawing status
+     */
+    getDrawingStatus() {
+        if (!this.drawingMode) {
+            return { isDrawing: false };
+        }
+
+        const drawingType = this.drawingType
+            ? this.drawingType.toLowerCase()
+            : '';
+        const pointCount = this.tempPoints.length;
+
+        if (drawingType === 'polygon') {
+            return {
+                isDrawing: true,
+                type: 'polygon',
+                pointCount: pointCount,
+                minPoints: 3,
+                canFinish: pointCount >= 3,
+            };
+        } else if (drawingType === 'line' || drawingType === 'linestring') {
+            return {
+                isDrawing: true,
+                type: 'line',
+                pointCount: pointCount,
+                minPoints: 2,
+                canFinish: pointCount >= 2,
+            };
+        }
+
+        return { isDrawing: true, canFinish: true };
     }
 
     /**
@@ -924,6 +1044,34 @@
 
         return this.finishLineFromButton();
     }
+
+    /**
+     * Finish polygon on double click (kept for compatibility, but now works as manual finish)
+     */
+    finishPolygon(e) {
+        // Check if this is called from double click event
+        if (e && e.originalEvent) {
+            // Prevent default behavior and stop propagation only if it's a real event
+            e.originalEvent.preventDefault();
+            e.originalEvent.stopPropagation();
+        }
+
+        return this.finishPolygonFromButton();
+    }
+
+    /**
+     * Finish line on double click (kept for compatibility, but now works as manual finish)
+     */
+    finishLine(e) {
+        // Check if this is called from double click event
+        if (e && e.originalEvent) {
+            // Prevent default behavior and stop propagation only if it's a real event
+            e.originalEvent.preventDefault();
+            e.originalEvent.stopPropagation();
+        }
+
+        return this.finishLineFromButton();
+    }
 }
 
 // Very important - export the class as default
